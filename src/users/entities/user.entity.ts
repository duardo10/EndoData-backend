--- conflicted
+++ resolved
@@ -46,14 +46,10 @@
   @Column({ type: 'varchar', length: 20, unique: true })
   crm: string;
 
-<<<<<<< HEAD
-  /** Hash da senha do usuário. */
-=======
   /**
    * Hash da senha do usuário gerado com bcrypt.
    * Nunca deve ser retornado em respostas da API.
    */
->>>>>>> 439216b2
   @Column({ type: 'varchar', length: 255, name: 'password_hash' })
   passwordHash: string;
 
