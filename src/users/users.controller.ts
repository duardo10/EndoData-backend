--- conflicted
+++ resolved
@@ -1,9 +1,5 @@
-<<<<<<< HEAD
-import { Controller, Get, Post, Body, Param, Delete } from '@nestjs/common';
+import { Controller, Get, Post, Body, Param, Delete, HttpCode, HttpStatus } from '@nestjs/common';
 import { ApiTags, ApiOperation, ApiResponse, ApiParam } from '@nestjs/swagger';
-=======
-import { Controller, Get, Post, Body, Param, Delete, HttpCode, HttpStatus } from '@nestjs/common';
->>>>>>> b93dda83
 import { UsersService } from './users.service';
 import { CreateUserDto } from './dto/create-user.dto';
 
@@ -13,14 +9,11 @@
   constructor(private readonly usersService: UsersService) {}
 
   @Post()
-<<<<<<< HEAD
+  @HttpCode(HttpStatus.CREATED)
   @ApiOperation({ summary: 'Criar um novo usuário' })
   @ApiResponse({ status: 201, description: 'Usuário criado com sucesso.' })
   @ApiResponse({ status: 400, description: 'Dados inválidos.' })
   @ApiResponse({ status: 409, description: 'Email ou CRM já cadastrado.' })
-=======
-  @HttpCode(HttpStatus.CREATED)
->>>>>>> b93dda83
   create(@Body() createUserDto: CreateUserDto) {
     return this.usersService.create(createUserDto);
   }
